--- conflicted
+++ resolved
@@ -786,30 +786,6 @@
       total:
         type: integer
     type: object
-<<<<<<< HEAD
-=======
-  types.Conversation:
-    properties:
-      message:
-        type: string
-      temperature:
-        type: number
-      uuid:
-        type: string
-    required:
-    - message
-    - uuid
-    type: object
-  types.ConversationTitle:
-    properties:
-      title:
-        type: string
-      uuid:
-        type: string
-    required:
-    - title
-    - uuid
-    type: object
   types.CreateCategory:
     properties:
       name:
@@ -820,7 +796,6 @@
     - name
     - scope
     type: object
->>>>>>> eb9e3038
   types.CreateCodeReq:
     properties:
       default_branch:
