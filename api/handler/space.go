package handler

import (
	"errors"
	"fmt"
	"log/slog"
	"net/http"
	"slices"
	"time"

	"github.com/gin-gonic/gin"
	"opencsg.com/csghub-server/api/httpbase"
	"opencsg.com/csghub-server/common/config"
	"opencsg.com/csghub-server/common/types"
	"opencsg.com/csghub-server/common/utils/common"
	"opencsg.com/csghub-server/component"
)

func NewSpaceHandler(config *config.Config) (*SpaceHandler, error) {
	c, err := component.NewSpaceComponent(config)
	if err != nil {
		return nil, err
	}
	ssc, err := component.NewSensitiveComponent(config)
	if err != nil {
		return nil, fmt.Errorf("error creating sensitive component:%w", err)
	}
	repo, err := component.NewRepoComponent(config)
	if err != nil {
		return nil, fmt.Errorf("error creating repo component:%w", err)
	}
	return &SpaceHandler{
		space:                    c,
		sensitive:                ssc,
		repo:                     repo,
		spaceStatusCheckInterval: 5 * time.Second,
	}, nil
}

type SpaceHandler struct {
	space                    component.SpaceComponent
	sensitive                component.SensitiveComponent
	repo                     component.RepoComponent
	spaceStatusCheckInterval time.Duration
}

// GetAllSpaces   godoc
// @Security     ApiKey
// @Summary      Get spaces visible to current user
// @Description  get spaces visible to current user
// @Tags         Space
// @Accept       json
// @Produce      json
// @Param        current_user query string false "current user"
// @Param        search query string false "search text"
// @Param        task_tag query string false "filter by task tag"
// @Param        framework_tag query string false "filter by framework tag"
// @Param        license_tag query string false "filter by license tag"
// @Param        language_tag query string false "filter by language tag"
// @Param        sort query string false "sort by"
// @Param        source query string false "source" Enums(opencsg, huggingface, local)
// @Param        per query int false "per" default(20)
// @Param        page query int false "per page" default(1)
// @Success      200  {object}  types.ResponseWithTotal{data=[]types.Space,total=int} "OK"
// @Failure      400  {object}  types.APIBadRequest "Bad request"
// @Failure      500  {object}  types.APIInternalServerError "Internal server error"
// @Router       /spaces [get]
func (h *SpaceHandler) Index(ctx *gin.Context) {
	filter := new(types.RepoFilter)
	filter.Tags = parseTagReqs(ctx)
	filter.Username = httpbase.GetCurrentUser(ctx)
	per, page, err := common.GetPerAndPageFromContext(ctx)
	if err != nil {
		slog.Error("Bad request format", "error", err)
		httpbase.BadRequest(ctx, err.Error())
		return
	}
	filter = getFilterFromContext(ctx, filter)
	if !slices.Contains[[]string](Sorts, filter.Sort) {
		msg := fmt.Sprintf("sort parameter must be one of %v", Sorts)
		slog.Error("Bad request format,", slog.String("error", msg))
		httpbase.BadRequest(ctx, msg)
		return
	}

	if filter.Source != "" && !slices.Contains[[]string](Sources, filter.Source) {
		msg := fmt.Sprintf("source parameter must be one of %v", Sources)
		slog.Error("Bad request format,", slog.String("error", msg))
		ctx.JSON(http.StatusBadRequest, gin.H{"message": msg})
		return
	}

	spaces, total, err := h.space.Index(ctx, filter, per, page)
	if err != nil {
		slog.Error("Failed to get spaces", slog.Any("error", err))
		httpbase.ServerError(ctx, err)
		return
	}
	slog.Info("Get public spaces succeed", slog.Int("count", total))
	respData := gin.H{
		"data":  spaces,
		"total": total,
	}
	ctx.JSON(http.StatusOK, respData)
}

// ShowSpaceDetail   godoc
// @Security     ApiKey
// @Summary      show space detail
// @Tags         Space
// @Accept       json
// @Produce      json
// @Param        namespace path string true "namespace"
// @Param        name path string true "name"
// @Param        current_user query string true "current_user"
// @Success      200  {object}  types.Response{data=types.Space} "OK"
// @Failure      400  {object}  types.APIBadRequest "Bad request"
// @Failure      500  {object}  types.APIInternalServerError "Internal server error"
// @Router       /spaces/{namespace}/{name} [get]
func (h *SpaceHandler) Show(ctx *gin.Context) {
	namespace, name, err := common.GetNamespaceAndNameFromContext(ctx)
	if err != nil {
		httpbase.BadRequest(ctx, err.Error())
		return
	}
	currentUser := httpbase.GetCurrentUser(ctx)
	detail, err := h.space.Show(ctx, namespace, name, currentUser)
	if err != nil {
		if errors.Is(err, component.ErrUnauthorized) {
			httpbase.UnauthorizedError(ctx, err)
			return
		}
		slog.Error("Failed to get space detail", slog.Any("error", err))
		httpbase.ServerError(ctx, err)
		return
	}

	httpbase.OK(ctx, detail)
}

// CreateSpace   godoc
// @Security     ApiKey
// @Summary      Create a new space
// @Description  create a new space
// @Tags         Space
// @Accept       json
// @Produce      json
// @Param        current_user query string true "current_user"
// @Param        body body types.CreateSpaceReq true "body"
// @Success      200  {object}  types.Response{data=types.Space} "OK"
// @Failure      400  {object}  types.APIBadRequest "Bad request"
// @Failure      500  {object}  types.APIInternalServerError "Internal server error"
// @Router       /spaces [post]
func (h *SpaceHandler) Create(ctx *gin.Context) {
	currentUser := httpbase.GetCurrentUser(ctx)
	if currentUser == "" {
		httpbase.UnauthorizedError(ctx, component.ErrUserNotFound)
		return
	}
	var req types.CreateSpaceReq
	if err := ctx.ShouldBindJSON(&req); err != nil {
		slog.Error("Bad request format", "error", err)
		httpbase.BadRequest(ctx, err.Error())
		return
	}
	_, err := h.sensitive.CheckRequestV2(ctx, &req)
	if err != nil {
		slog.Error("failed to check sensitive request", slog.Any("error", err))
		httpbase.BadRequest(ctx, fmt.Errorf("sensitive check failed: %w", err).Error())
		return
	}
	req.Username = currentUser

	space, err := h.space.Create(ctx, req)
	if err != nil {
		slog.Error("Failed to create space", slog.Any("error", err))
		httpbase.ServerError(ctx, err)
		return
	}
	slog.Info("Create space succeed", slog.String("space", space.Name))
	httpbase.OK(ctx, space)
}

// UpdateSpace   godoc
// @Security     ApiKey
// @Summary      Update a exists space
// @Description  update a exists space
// @Tags         Space
// @Accept       json
// @Produce      json
// @Param        namespace path string true "namespace"
// @Param        name path string true "name"
// @Param        current_user query string true "current_user"
// @Param        body body types.UpdateSpaceReq true "body"
// @Success      200  {object}  types.Response{data=types.Space} "OK"
// @Failure      400  {object}  types.APIBadRequest "Bad request"
// @Failure      500  {object}  types.APIInternalServerError "Internal server error"
// @Router       /spaces/{namespace}/{name} [put]
func (h *SpaceHandler) Update(ctx *gin.Context) {
	currentUser := httpbase.GetCurrentUser(ctx)
	if currentUser == "" {
		httpbase.UnauthorizedError(ctx, component.ErrUserNotFound)
		return
	}
	var req *types.UpdateSpaceReq
	if err := ctx.ShouldBindJSON(&req); err != nil {
		slog.Error("Bad request format", "error", err)
		httpbase.BadRequest(ctx, err.Error())
		return
	}
	_, err := h.sensitive.CheckRequestV2(ctx, req)
	if err != nil {
		slog.Error("failed to check sensitive request", slog.Any("error", err))
		httpbase.BadRequest(ctx, fmt.Errorf("sensitive check failed: %w", err).Error())
		return
	}
	req.Username = currentUser

	namespace, name, err := common.GetNamespaceAndNameFromContext(ctx)
	if err != nil {
		slog.Error("Bad request format", "error", err)
		httpbase.BadRequest(ctx, err.Error())
		return
	}
	req.Namespace = namespace
	req.Name = name

	space, err := h.space.Update(ctx, req)
	if err != nil {
		slog.Error("Failed to update space", slog.Any("error", err))
		httpbase.ServerError(ctx, err)
		return
	}

	slog.Info("Update space succeed", slog.String("space", space.Name))
	httpbase.OK(ctx, space)
}

// DeleteSpace   godoc
// @Security     ApiKey
// @Summary      Delete a exists space
// @Description  delete a exists space
// @Tags         Space
// @Accept       json
// @Produce      json
// @Param        namespace path string true "namespace"
// @Param        name path string true "name"
// @Param        current_user query string true "current_user"
// @Success      200  {object}  types.Response{} "OK"
// @Failure      400  {object}  types.APIBadRequest "Bad request"
// @Failure      500  {object}  types.APIInternalServerError "Internal server error"
// @Router       /spaces/{namespace}/{name} [delete]
func (h *SpaceHandler) Delete(ctx *gin.Context) {
	currentUser := httpbase.GetCurrentUser(ctx)
	if currentUser == "" {
		httpbase.UnauthorizedError(ctx, component.ErrUserNotFound)
		return
	}
	namespace, name, err := common.GetNamespaceAndNameFromContext(ctx)
	if err != nil {
		slog.Error("Bad request format", "error", err)
		httpbase.BadRequest(ctx, err.Error())
		return
	}
	err = h.space.Delete(ctx, namespace, name, currentUser)
	if err != nil {
		slog.Error("Failed to delete space", slog.Any("error", err))
		httpbase.ServerError(ctx, err)
		return
	}
	slog.Info("Delete space succeed", slog.String("space", name))
	httpbase.OK(ctx, nil)
}

// RunSpace   godoc
// @Security     JWT token
// @Summary      run space app
// @Tags         Space
// @Accept       json
// @Produce      json
// @Param        namespace path string true "namespace"
// @Param        name path string true "name"
// @Param        current_user query string true "current_user"
// @Success      200  {object}  string "OK"
// @Failure      400  {object}  types.APIBadRequest "Bad request"
// @Failure      500  {object}  types.APIInternalServerError "Internal server error"
// @Router       /spaces/{namespace}/{name}/run [post]
func (h *SpaceHandler) Run(ctx *gin.Context) {
	currentUser := httpbase.GetCurrentUser(ctx)
	if currentUser == "" {
		httpbase.UnauthorizedError(ctx, component.ErrUserNotFound)
		return
	}
	namespace, name, err := common.GetNamespaceAndNameFromContext(ctx)
	if err != nil {
		slog.Error("failed to get namespace from context", "error", err)
		httpbase.BadRequest(ctx, err.Error())
		return
	}
	allow, err := h.repo.AllowAdminAccess(ctx, types.SpaceRepo, namespace, name, currentUser)
	if err != nil {
		slog.Error("failed to check user permission", "error", err)
		httpbase.ServerError(ctx, errors.New("failed to check user permission"))
		return
	}
	if !allow {
		slog.Info("user not allowed to run space", slog.String("namespace", namespace),
			slog.String("name", name), slog.Any("username", currentUser))
		httpbase.UnauthorizedError(ctx, errors.New("user not allowed to run sapce"))
		return
	}
	deployID, err := h.space.Deploy(ctx, namespace, name, currentUser)
	if err != nil {
		slog.Error("failed to deploy space", slog.String("namespace", namespace),
			slog.String("name", name), slog.Any("error", err))
		httpbase.ServerError(ctx, errors.New("failed to deploy space"))
		return
	}

	slog.Info("space deployment created", slog.String("namespace", namespace),
		slog.String("name", name), slog.Int64("deploy_id", deployID))
	httpbase.OK(ctx, nil)
}

// WakeupSpace   godoc
// @Security     JWT token
// @Summary      wake up space app
// @Tags         Space
// @Accept       json
// @Produce      json
// @Param        namespace path string true "namespace"
// @Param        name path string true "name"
// @Failure      400  {object}  types.APIBadRequest "Bad request"
// @Failure      500  {object}  types.APIInternalServerError "Internal server error"
// @Router       /spaces/{namespace}/{name}/wakeup [post]
func (h *SpaceHandler) Wakeup(ctx *gin.Context) {
	namespace, name, err := common.GetNamespaceAndNameFromContext(ctx)
	if err != nil {
		slog.Error("failed to get namespace from context", "error", err)
		httpbase.BadRequest(ctx, err.Error())
		return
	}
	err = h.space.Wakeup(ctx, namespace, name)
	if err != nil {
		slog.Error("failed to wakeup space", slog.String("namespace", namespace),
			slog.String("name", name), slog.Any("error", err))
		httpbase.ServerError(ctx, errors.New("failed to wakeup space"))
		return
	}

	httpbase.OK(ctx, nil)
}

// StopSpace   godoc
// @Security     JWT token
// @Summary      stop space app
// @Tags         Space
// @Accept       json
// @Produce      json
// @Param        namespace path string true "namespace"
// @Param        name path string true "name"
// @Param        current_user query string true "current_user"
// @Failure      400  {object}  types.APIBadRequest "Bad request"
// @Failure      500  {object}  types.APIInternalServerError "Internal server error"
// @Router       /spaces/{namespace}/{name}/stop [post]
func (h *SpaceHandler) Stop(ctx *gin.Context) {
	currentUser := httpbase.GetCurrentUser(ctx)
	if currentUser == "" {
		httpbase.UnauthorizedError(ctx, component.ErrUserNotFound)
		return
	}
	namespace, name, err := common.GetNamespaceAndNameFromContext(ctx)
	if err != nil {
		slog.Error("failed to get namespace from context", "error", err)
		httpbase.BadRequest(ctx, err.Error())
		return
	}
	allow, err := h.repo.AllowAdminAccess(ctx, types.SpaceRepo, namespace, name, currentUser)
	if err != nil {
		slog.Error("failed to check user permission", "error", err)
		httpbase.ServerError(ctx, errors.New("failed to check user permission"))
		return
	}
	if !allow {
		slog.Info("user not allowed to stop space", slog.String("namespace", namespace),
			slog.String("name", name), slog.Any("username", currentUser))
		httpbase.UnauthorizedError(ctx, errors.New("user not allowed to stop sapce"))
		return
	}

<<<<<<< HEAD
	err = h.space.Stop(ctx, namespace, name)
=======
	err = h.c.Stop(ctx, namespace, name, false)
>>>>>>> 7d421037
	if err != nil {
		slog.Error("failed to stop space", slog.String("namespace", namespace),
			slog.String("name", name), slog.Any("error", err))
		httpbase.ServerError(ctx, errors.New("failed to stop space"))
		return
	}

	slog.Info("stop space success", slog.String("namespace", namespace),
		slog.String("name", name))
	httpbase.OK(ctx, nil)
}

// GetSpaceStatus   godoc
// @Security     JWT token
// @Summary      get space status
// @Tags         Space
// @Accept       json
// @Produce      json
// @Param        namespace path string true "namespace"
// @Param        name path string true "name"
// @Param        current_user query string true "current_user"
// @Failure      400  {object}  types.APIBadRequest "Bad request"
// @Failure      500  {object}  types.APIInternalServerError "Internal server error"
// @Router       /spaces/{namespace}/{name}/status [get]
func (h *SpaceHandler) Status(ctx *gin.Context) {
	if ctx.Query("test") == "true" {
		h.status(ctx)
		return
	}

	namespace, name, err := common.GetNamespaceAndNameFromContext(ctx)
	if err != nil {
		slog.Error("failed to get namespace from context", "error", err)
		httpbase.BadRequest(ctx, err.Error())
		return
	}

	currentUser := httpbase.GetCurrentUser(ctx)
	allow, err := h.repo.AllowReadAccess(ctx, types.SpaceRepo, namespace, name, currentUser)
	if err != nil {
		slog.Error("failed to check user permission", "error", err)
		httpbase.ServerError(ctx, errors.New("failed to check user permission"))
		return
	}

	if !allow {
		slog.Info("user not allowed to query space status", slog.String("namespace", namespace),
			slog.String("name", name), slog.Any("username", currentUser))
	}

	ctx.Writer.Header().Set("Content-Type", "text/event-stream")
	ctx.Writer.Header().Set("Cache-Control", "no-cache")
	ctx.Writer.Header().Set("Connection", "keep-alive")
	ctx.Writer.Header().Set("Transfer-Encoding", "chunked")

	ctx.Writer.WriteHeader(http.StatusOK)
	ctx.Writer.Flush()

	for {
		select {
		case <-ctx.Request.Context().Done():
			slog.Info("space handler status request context done", slog.Any("error", ctx.Request.Context().Err()))
			return
		default:
			time.Sleep(h.spaceStatusCheckInterval)
			//user http request context instead of gin context, so that server knows the life cycle of the request
			_, status, err := h.space.Status(ctx.Request.Context(), namespace, name)
			if err != nil {
				slog.Error("failed to get space status", slog.Any("error", err), slog.String("namespace", namespace),
					slog.String("name", name))
				ctx.SSEvent("error", err.Error())
			} else {
				ctx.SSEvent("status", status)
			}
			ctx.Writer.Flush()
		}
	}
}

func (h *SpaceHandler) status(ctx *gin.Context) {
	ctx.Writer.Header().Set("Content-Type", "text/event-stream")
	ctx.Writer.Header().Set("Cache-Control", "no-cache")
	ctx.Writer.Header().Set("Connection", "keep-alive")
	ctx.Writer.Header().Set("Transfer-Encoding", "chunked")

	ctx.Writer.WriteHeader(http.StatusOK)
	ctx.Writer.Flush()

	for {
		select {
		case <-ctx.Request.Context().Done():
			slog.Info("space handler status request context done", slog.Any("error", ctx.Request.Context().Err()))
			return
		default:
			time.Sleep(time.Second * 5)
			ctx.SSEvent("status", "Building")
			ctx.Writer.Flush()
			time.Sleep(time.Second * 5)
			ctx.SSEvent("status", "Running")
			ctx.Writer.Flush()
			time.Sleep(time.Second * 5)
			ctx.SSEvent("status", "Sleeping")
			ctx.Writer.Flush()
			time.Sleep(time.Second * 5)
			ctx.SSEvent("status", "Stopped")
			ctx.Writer.Flush()
		}
	}
}

// GetSpaceLogs   godoc
// @Security     JWT token
// @Summary      get space logs
// @Tags         Space
// @Accept       json
// @Produce      json
// @Param        namespace path string true "namespace"
// @Param        name path string true "name"
// @Param        current_user query string true "current_user"
// @Failure      400  {object}  types.APIBadRequest "Bad request"
// @Failure      500  {object}  types.APIInternalServerError "Internal server error"
// @Router       /spaces/{namespace}/{name}/logs [get]
func (h *SpaceHandler) Logs(ctx *gin.Context) {
	if ctx.Query("test") == "true" {
		h.testLogs(ctx)
		return
	}
	namespace, name, err := common.GetNamespaceAndNameFromContext(ctx)
	if err != nil {
		slog.Error("failed to get namespace from context", "error", err)
		httpbase.BadRequest(ctx, err.Error())
		return
	}

	currentUser := httpbase.GetCurrentUser(ctx)
	allow, err := h.repo.AllowReadAccess(ctx, types.SpaceRepo, namespace, name, currentUser)
	if err != nil {
		slog.Error("failed to check user permission", "error", err)
		httpbase.ServerError(ctx, errors.New("failed to check user permission"))
		return
	}

	if !allow {
		slog.Info("user not allowed to read sapce logs", slog.String("namespace", namespace),
			slog.String("name", name), slog.Any("username", currentUser))
		httpbase.UnauthorizedError(ctx, errors.New("user not allowed to read sapce logs"))
		return
	}

	ctx.Writer.Header().Set("Content-Type", "text/event-stream")
	ctx.Writer.Header().Set("Cache-Control", "no-cache")
	ctx.Writer.Header().Set("Connection", "keep-alive")
	ctx.Writer.Header().Set("Transfer-Encoding", "chunked")

	//user http request context instead of gin context, so that server knows the life cycle of the request
	logReader, err := h.space.Logs(ctx.Request.Context(), namespace, name)
	if err != nil {
		httpbase.ServerError(ctx, err)
		return
	}

	if logReader.RunLog() == nil && logReader.BuildLog() == nil {
		httpbase.ServerError(ctx, errors.New("don't find any space deploy log"))
		return
	}

	//to quickly respond the http request
	ctx.Writer.WriteHeader(http.StatusOK)
	ctx.Writer.Flush()

	for {
		select {
		case <-ctx.Request.Context().Done():
			slog.Info("space handler logs request context done", slog.Any("error", ctx.Request.Context().Err()))
			return
		case data, ok := <-logReader.BuildLog():
			if ok {
				ctx.SSEvent("Build", string(data))
				ctx.Writer.Flush()
			}
		case data, ok := <-logReader.RunLog():
			if ok {
				ctx.SSEvent("Container", string(data))
				ctx.Writer.Flush()
			}
		}
	}
}

func (h *SpaceHandler) testLogs(ctx *gin.Context) {
	ctx.Writer.Header().Set("Content-Type", "text/event-stream")
	ctx.Writer.Header().Set("Cache-Control", "no-cache")
	ctx.Writer.Header().Set("Connection", "keep-alive")
	ctx.Writer.Header().Set("Transfer-Encoding", "chunked")

	for {
		select {
		case <-ctx.Request.Context().Done():
			return
		default:
			ctx.SSEvent("Build", "test build log message")
			ctx.SSEvent("Container", "test run log message")
			ctx.Writer.Flush()
		}
		time.Sleep(time.Second * 5)
	}
}<|MERGE_RESOLUTION|>--- conflicted
+++ resolved
@@ -388,11 +388,7 @@
 		return
 	}
 
-<<<<<<< HEAD
-	err = h.space.Stop(ctx, namespace, name)
-=======
-	err = h.c.Stop(ctx, namespace, name, false)
->>>>>>> 7d421037
+	err = h.space.Stop(ctx, namespace, name, false)
 	if err != nil {
 		slog.Error("failed to stop space", slog.String("namespace", namespace),
 			slog.String("name", name), slog.Any("error", err))
